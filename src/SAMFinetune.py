--- conflicted
+++ resolved
@@ -86,11 +86,8 @@
         for f in os.listdir(img_dir):
             if len(ans) > 10:
                 return ans
-<<<<<<< HEAD
             if not f.endswith('.tif'):
                 continue
-=======
->>>>>>> d38c4527
             mask = tifffile.imread(os.path.join(label_dir, f))
             if np.max(mask) > 0:
                 ans.append(f)
@@ -276,6 +273,9 @@
         self.transform = transform
 
     def __len__(self):
+        global DEBUG
+        if DEBUG:
+            return 10
         return len(self.ann_ids)
     
     def __getitem__(self, idx):
